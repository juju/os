--- conflicted
+++ resolved
@@ -43,12 +43,8 @@
 }
 
 func (s supportedSeriesWindowsSuite) TestWindowsVersions(c *gc.C) {
-<<<<<<< HEAD
-	windowsVersions, overwrittenValues := series.WindowsVersions()
-=======
 	windowsVersions := series.WindowsVersions()
 	overwrittenValuesLen := len(series.OverwrittenWindowsVersions())
->>>>>>> 692a15c4
 	wlen := len(series.WindowsVersionMap)
 	nlen := len(series.WindowsNanoMap)
 	verify := 0
@@ -63,11 +59,7 @@
 			}
 		}
 	}
-<<<<<<< HEAD
-	c.Assert(verify+len(overwrittenValues), gc.Equals, wlen)
-=======
 	c.Assert(verify+overwrittenValuesLen, gc.Equals, wlen)
->>>>>>> 692a15c4
 
 	verify = 0
 	// This should return len(WindowsNanoMap)
